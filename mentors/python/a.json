[
<<<<<<< HEAD
    {
        "github_username": "andreagrandi",
        "name": "Andrea Grandi",
        "link_text": "Website",
        "link_url": "https://www.andreagrandi.it",
        "avatar_url": null,
        "bio": "I work as software developer at UK Government Digital Service. I like Python, Django, Machine Learning and security."
    }
=======
  {

    "github_username": "ajomadlabs",
    "name": "Ajo John",
    "link_text": null,
    "link_url": null,
    "avatar_url": null,
    "bio": "I love Javascript. Great fan of Vuejs. Loves Open Source."
  },
  {
    "github_username": "avremel",
    "name": "Avremel Kaminetzky",
    "link_text": "Personal Website",
    "link_url": "http://avremel.work",
    "avatar_url": null,
    "bio": "I enjoy hacking with Python, it is my language of choice for prototyping and side projects."

  }
>>>>>>> 638b6cbb
]<|MERGE_RESOLUTION|>--- conflicted
+++ resolved
@@ -1,5 +1,4 @@
 [
-<<<<<<< HEAD
     {
         "github_username": "andreagrandi",
         "name": "Andrea Grandi",
@@ -7,10 +6,8 @@
         "link_url": "https://www.andreagrandi.it",
         "avatar_url": null,
         "bio": "I work as software developer at UK Government Digital Service. I like Python, Django, Machine Learning and security."
-    }
-=======
+   },
   {
-
     "github_username": "ajomadlabs",
     "name": "Ajo John",
     "link_text": null,
@@ -25,7 +22,6 @@
     "link_url": "http://avremel.work",
     "avatar_url": null,
     "bio": "I enjoy hacking with Python, it is my language of choice for prototyping and side projects."
+  }
 
-  }
->>>>>>> 638b6cbb
 ]