--- conflicted
+++ resolved
@@ -1,19 +1,18 @@
 [
   {
-<<<<<<< HEAD
     "github_username": "jcmorrow",
     "name": "Josh Morrow",
     "link_text": null,
     "link_url": null,
     "avatar_url": null,
     "bio": "I've been using ruby professionally for five years. It was the first language I really fell in love with, and it's still my goto tool for quite a few tasks including web development."
-=======
+  },
+  {
     "github_username": "jpotts244",
     "name": "Jackie Potts",
     "link_text": null,
     "link_url": null,
     "avatar_url": null,
     "bio": "Hi! I'm a Ruby developer from NYC looking to help grow the community and get more people writing Ruby!"
->>>>>>> 0228306e
   }
 ]