--- conflicted
+++ resolved
@@ -1,19 +1,18 @@
 [
   {
-<<<<<<< HEAD
     "github_username": "aadityakulkarni",
     "name": "Aaditya Kulkarni",
     "link_text": null,
     "link_url": null,
     "avatar_url": null,
     "bio": "I am a Full stack web developer. I've written code in Java professionally, as well as use it for open source contribution."
-=======
+  },
+  {
     "github_username": "aspanu",
     "name": "Adrian Spanu",
     "link_text": null,
     "link_url": null,
     "avatar_url": null,
     "bio": "I work as a software engineer full time. I've been working in Java codebases for a number of years now and I really like the flexibility and usefulness of Java. I'm happy to help new coders discover the awesomeness of Java. Yes, it does exist :)."
->>>>>>> 27dece16
   }
 ]